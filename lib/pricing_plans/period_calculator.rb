# frozen_string_literal: true

module PricingPlans
  class PeriodCalculator
    class << self
      def window_for(billable, limit_key)
        plan = PlanResolver.effective_plan_for(billable)
        limit_config = plan&.limit_for(limit_key)

        period_type = determine_period_type(limit_config)
        calculate_window_for_period(billable, period_type)
      end

      private

      # Backward-compatible shim for tests that stub pay_available?
      def pay_available?
        PaySupport.pay_available?
      end

      def determine_period_type(limit_config)
        # First check the limit's specific per: configuration
        return limit_config[:per] if limit_config&.dig(:per)

        # Fall back to global configuration
        Registry.configuration.period_cycle
      end

      def calculate_window_for_period(billable, period_type)
        case period_type
        when :billing_cycle
          billing_cycle_window(billable)
        when :calendar_month, :month
          calendar_month_window
        when :calendar_week, :week
          calendar_week_window
        when :calendar_day, :day
          calendar_day_window
        when ->(x) { x.respond_to?(:call) }
          # Custom callable
          result = period_type.call(billable)
          validate_custom_window!(result)
          result
        else
          # Handle ActiveSupport duration objects
          if period_type.respond_to?(:seconds)
            duration_window(period_type)
          else
            raise ConfigurationError, "Unknown period type: #{period_type}"
          end
        end
      end

      def billing_cycle_window(billable)
        # Respect tests that stub pay availability
        return fallback_window unless pay_available?

<<<<<<< HEAD
        subscription = nil
        if billable.respond_to?(:subscription)
          subscription = billable.subscription
        end
        if subscription.nil? && billable.respond_to?(:subscriptions)
          # Prefer a sub with explicit period anchors
          subscription = billable.subscriptions.find do |sub|
            sub.respond_to?(:current_period_start) && sub.respond_to?(:current_period_end)
          end
          # Otherwise, fall back to any active/trial/grace subscription
          subscription ||= billable.subscriptions.find do |sub|
            (sub.respond_to?(:active?) && sub.active?) ||
              (sub.respond_to?(:on_trial?) && sub.on_trial?) ||
              (sub.respond_to?(:on_grace_period?) && sub.on_grace_period?)
          end
        end
        subscription ||= PaySupport.current_subscription_for(billable)
=======
        subscription = PaySupport.current_subscription_for(billable)
>>>>>>> 24b7c77c
        return fallback_window unless subscription

        # Use Pay's billing cycle anchor if available
        if subscription.respond_to?(:current_period_start) &&
           subscription.respond_to?(:current_period_end)
          [subscription.current_period_start, subscription.current_period_end]
        elsif subscription.respond_to?(:created_at)
          # Calculate from subscription creation date
          start_time = subscription.created_at
          monthly_window_from(start_time)
        else
          fallback_window
        end
      end

      def calendar_month_window
        now = Time.current
        start_time = now.beginning_of_month
        end_time = now.end_of_month
        [start_time, end_time]
      end

      def calendar_week_window
        now = Time.current
        start_time = now.beginning_of_week
        end_time = now.end_of_week
        [start_time, end_time]
      end

      def calendar_day_window
        now = Time.current
        start_time = now.beginning_of_day
        end_time = now.end_of_day
        [start_time, end_time]
      end

      def duration_window(duration)
        now = Time.current
        start_time = now.beginning_of_day
        end_time = start_time + duration
        [start_time, end_time]
      end

      def monthly_window_from(anchor_date)
        now = Time.current

        # Find the current period based on anchor date
        months_since = ((now.year - anchor_date.year) * 12 + (now.month - anchor_date.month))

        start_time = anchor_date + months_since.months
        end_time = start_time + 1.month

        # If we've passed this period, move to the next one
        if now >= end_time
          start_time = end_time
          end_time = start_time + 1.month
        end

        [start_time, end_time]
      end

      # Removed duplicate Pay helpers; centralized in PaySupport

      def fallback_window
        # Default to calendar month if billing cycle unavailable
        calendar_month_window
      end

      def validate_custom_window!(window)
        unless window.is_a?(Array) && window.size == 2
          raise ConfigurationError, "Custom period callable must return [start_time, end_time]"
        end

        start_time, end_time = window

        unless start_time&.respond_to?(:to_time) && end_time&.respond_to?(:to_time)
          raise ConfigurationError, "Custom period window times must respond to :to_time"
        end

        begin
          # Convert explicitly to UTC to avoid Rails 8.1 to_time deprecation noise
          start_time_converted =
            if start_time.is_a?(Time)
              start_time
            elsif start_time.respond_to?(:to_time)
              start_time.to_time(:utc)
            else
              Time.parse(start_time.to_s)
            end

          end_time_converted =
            if end_time.is_a?(Time)
              end_time
            elsif end_time.respond_to?(:to_time)
              end_time.to_time(:utc)
            else
              Time.parse(end_time.to_s)
            end
          if end_time_converted <= start_time_converted
            raise ConfigurationError, "Custom period end_time must be after start_time"
          end
        rescue NoMethodError
          raise ConfigurationError, "Custom period window times must respond to :to_time"
        end
      end
    end
  end
end<|MERGE_RESOLUTION|>--- conflicted
+++ resolved
@@ -55,7 +55,6 @@
         # Respect tests that stub pay availability
         return fallback_window unless pay_available?
 
-<<<<<<< HEAD
         subscription = nil
         if billable.respond_to?(:subscription)
           subscription = billable.subscription
@@ -73,9 +72,7 @@
           end
         end
         subscription ||= PaySupport.current_subscription_for(billable)
-=======
-        subscription = PaySupport.current_subscription_for(billable)
->>>>>>> 24b7c77c
+
         return fallback_window unless subscription
 
         # Use Pay's billing cycle anchor if available
